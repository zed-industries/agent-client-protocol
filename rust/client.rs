//! Methods and notifications the client handles/receives.
//!
//! This module defines the Client trait and all associated types for implementing
//! a client that interacts with AI coding agents via the Agent Client Protocol (ACP).

use std::{fmt, path::PathBuf, sync::Arc};

use anyhow::Result;
use schemars::JsonSchema;
use serde::{Deserialize, Serialize};
use serde_json::value::RawValue;

#[cfg(feature = "unstable")]
use crate::SessionModeId;
use crate::ext::ExtMethod;
use crate::{ContentBlock, Error, Plan, SessionId, ToolCall, ToolCallUpdate};

/// Defines the interface that ACP-compliant clients must implement.
///
/// Clients are typically code editors (IDEs, text editors) that provide the interface
/// between users and AI agents. They manage the environment, handle user interactions,
/// and control access to resources.
pub trait Client {
    /// Requests permission from the user for a tool call operation.
    ///
    /// Called by the agent when it needs user authorization before executing
    /// a potentially sensitive operation. The client should present the options
    /// to the user and return their decision.
    ///
    /// If the client cancels the prompt turn via `session/cancel`, it MUST
    /// respond to this request with `RequestPermissionOutcome::Cancelled`.
    ///
    /// See protocol docs: [Requesting Permission](https://agentclientprotocol.com/protocol/tool-calls#requesting-permission)
    fn request_permission(
        &self,
        args: RequestPermissionRequest,
    ) -> impl Future<Output = Result<RequestPermissionResponse, Error>>;

    /// Writes content to a text file in the client's file system.
    ///
    /// Only available if the client advertises the `fs.writeTextFile` capability.
    /// Allows the agent to create or modify files within the client's environment.
    ///
    /// See protocol docs: [Client](https://agentclientprotocol.com/protocol/overview#client)
    fn write_text_file(
        &self,
        args: WriteTextFileRequest,
    ) -> impl Future<Output = Result<(), Error>>;

    /// Reads content from a text file in the client's file system.
    ///
    /// Only available if the client advertises the `fs.readTextFile` capability.
    /// Allows the agent to access file contents within the client's environment.
    ///
    /// See protocol docs: [Client](https://agentclientprotocol.com/protocol/overview#client)
    fn read_text_file(
        &self,
        args: ReadTextFileRequest,
    ) -> impl Future<Output = Result<ReadTextFileResponse, Error>>;

    /// Handles session update notifications from the agent.
    ///
    /// This is a notification endpoint (no response expected) that receives
    /// real-time updates about session progress, including message chunks,
    /// tool calls, and execution plans.
    ///
    /// Note: Clients SHOULD continue accepting tool call updates even after
    /// sending a `session/cancel` notification, as the agent may send final
    /// updates before responding with the cancelled stop reason.
    ///
    /// See protocol docs: [Agent Reports Output](https://agentclientprotocol.com/protocol/prompt-turn#3-agent-reports-output)
    fn session_notification(
        &self,
        args: SessionNotification,
    ) -> impl Future<Output = Result<(), Error>>;

    /// Executes a command in a new terminal
    ///
    /// Only available if the `terminal` Client capability is set to `true`.
    ///
    /// Returns a `TerminalId` that can be used with other terminal methods
    /// to get the current output, wait for exit, and kill the command.
    ///
    /// The `TerminalId` can also be used to embed the terminal in a tool call
    /// by using the `ToolCallContent::Terminal` variant.
    ///
    /// The Agent is responsible for releasing the terminal by using the `terminal/release`
    /// method.
    ///
    /// See protocol docs: [Terminals](https://agentclientprotocol.com/protocol/terminals)
    fn create_terminal(
        &self,
        args: CreateTerminalRequest,
    ) -> impl Future<Output = Result<CreateTerminalResponse, Error>>;

    /// Gets the terminal ouput and exit status
    ///
    /// Returns the current content in the terminal without waiting for the command to exit.
    /// If the command has already exited, the exit status is included.
    ///
    /// See protocol docs: [Terminals](https://agentclientprotocol.com/protocol/terminals)
    fn terminal_output(
        &self,
        args: TerminalOutputRequest,
    ) -> impl Future<Output = Result<TerminalOutputResponse, Error>>;

    /// Releases a terminal
    ///
    /// The command is killed if it hasn't exited yet. Use `terminal/wait_for_exit`
    /// to wait for the command to exit before releasing the terminal.
    ///
    /// After release, the `TerminalId` can no longer be used with other `terminal/*` methods,
    /// but tool calls that already contain it, continue to display its output.
    ///
    /// The `terminal/kill` method can be used to terminate the command without releasing
    /// the terminal, allowing the Agent to call `terminal/output` and other methods.
    ///
    /// See protocol docs: [Terminals](https://agentclientprotocol.com/protocol/terminals)
    fn release_terminal(
        &self,
        args: ReleaseTerminalRequest,
    ) -> impl Future<Output = Result<(), Error>>;

    /// Waits for the terminal command to exit and return its exit status
    ///
    /// See protocol docs: [Terminals](https://agentclientprotocol.com/protocol/terminals)
    fn wait_for_terminal_exit(
        &self,
        args: WaitForTerminalExitRequest,
    ) -> impl Future<Output = Result<WaitForTerminalExitResponse, Error>>;

    /// Kills the terminal command without releasing the terminal
    ///
<<<<<<< HEAD
    /// This method is not part of the spec, and may be removed or changed at any point.
    #[doc(hidden)]
    #[cfg(feature = "unstable")]
    fn kill_terminal(&self, args: KillTerminalRequest) -> impl Future<Output = Result<(), Error>>;

    /// Handles extension method requests from the agent.
    ///
    /// Allows the Agent to send an arbitrary request that is not part of the ACP spec.
    /// Extension methods provide a way to add custom functionality while maintaining
    /// protocol compatibility.
    ///
    /// See protocol docs: [Extensibility](https://agentclientprotocol.com/protocol/extensibility)
    fn ext_method(
        &self,
        method: Arc<str>,
        params: Arc<RawValue>,
    ) -> impl Future<Output = Result<Arc<RawValue>, Error>>;

    /// Handles extension notifications from the agent.
    ///
    /// Allows the Agent to send an arbitrary notification that is not part of the ACP spec.
    /// Extension notifications provide a way to send one-way messages for custom functionality
    /// while maintaining protocol compatibility.
    ///
    /// See protocol docs: [Extensibility](https://agentclientprotocol.com/protocol/extensibility)
    fn ext_notification(
        &self,
        method: Arc<str>,
        params: Arc<RawValue>,
=======
    /// While `terminal/release` will also kill the command, this method will keep
    /// the `TerminalId` valid so it can be used with other methods.
    ///
    /// This method can be helpful when implementing command timeouts which terminate
    /// the command as soon as elapsed, and then get the final output so it can be sent
    /// to the model.
    ///
    /// Note: `terminal/release` when `TerminalId` is no longer needed.
    ///
    /// See protocol docs: [Terminals](https://agentclientprotocol.com/protocol/terminals)
    fn kill_terminal_command(
        &self,
        args: KillTerminalCommandRequest,
>>>>>>> 4676c20e
    ) -> impl Future<Output = Result<(), Error>>;
}

// Session updates

/// Notification containing a session update from the agent.
///
/// Used to stream real-time progress and results during prompt processing.
///
/// See protocol docs: [Agent Reports Output](https://agentclientprotocol.com/protocol/prompt-turn#3-agent-reports-output)
#[derive(Debug, Clone, Serialize, Deserialize, JsonSchema)]
#[schemars(extend("x-side" = "client", "x-method" = "session/update"))]
#[serde(rename_all = "camelCase")]
pub struct SessionNotification {
    /// The ID of the session this update pertains to.
    pub session_id: SessionId,
    /// The actual update content.
    pub update: SessionUpdate,
    /// Extension point for implementations
    #[serde(skip_serializing_if = "Option::is_none", rename = "_meta")]
    pub meta: Option<serde_json::Value>,
}

/// Different types of updates that can be sent during session processing.
///
/// These updates provide real-time feedback about the agent's progress.
///
/// See protocol docs: [Agent Reports Output](https://agentclientprotocol.com/protocol/prompt-turn#3-agent-reports-output)
#[derive(Debug, Clone, Serialize, Deserialize, JsonSchema)]
#[serde(rename_all = "snake_case", tag = "sessionUpdate")]
pub enum SessionUpdate {
    /// A chunk of the user's message being streamed.
    UserMessageChunk { content: ContentBlock },
    /// A chunk of the agent's response being streamed.
    AgentMessageChunk { content: ContentBlock },
    /// A chunk of the agent's internal reasoning being streamed.
    AgentThoughtChunk { content: ContentBlock },
    /// Notification that a new tool call has been initiated.
    ToolCall(ToolCall),
    /// Update on the status or results of a tool call.
    ToolCallUpdate(ToolCallUpdate),
    /// The agent's execution plan for complex tasks.
    /// See protocol docs: [Agent Plan](https://agentclientprotocol.com/protocol/agent-plan)
    Plan(Plan),
    /// Available commands are ready or have changed
    #[cfg(feature = "unstable")]
    #[serde(rename_all = "camelCase")]
    #[schemars(extend("x-docs-ignore" = true))]
    AvailableCommandsUpdate {
        available_commands: Vec<AvailableCommand>,
    },
    /// The current mode of the session has changed
    #[cfg(feature = "unstable")]
    #[serde(rename_all = "camelCase")]
    #[schemars(extend("x-docs-ignore" = true))]
    CurrentModeUpdate { current_mode_id: SessionModeId },
}

/// Information about a command.
#[derive(Debug, Clone, Serialize, Deserialize, JsonSchema)]
#[serde(rename_all = "camelCase")]
#[cfg(feature = "unstable")]
pub struct AvailableCommand {
    /// Command name (e.g., "create_plan", "research_codebase").
    pub name: String,
    /// Human-readable description of what the command does.
    pub description: String,
    /// Input for the command if required
    pub input: Option<AvailableCommandInput>,
    /// Extension point for implementations
    #[serde(skip_serializing_if = "Option::is_none", rename = "_meta")]
    pub meta: Option<serde_json::Value>,
}

#[derive(Debug, Clone, Serialize, Deserialize, JsonSchema)]
#[serde(untagged, rename_all = "camelCase")]
#[cfg(feature = "unstable")]
pub enum AvailableCommandInput {
    /// All text that was typed after the command name is provided as input.
    #[schemars(rename = "UnstructuredCommandInput")]
    Unstructured {
        /// A brief description of the expected input
        hint: String,
    },
}

// Permission

/// Request for user permission to execute a tool call.
///
/// Sent when the agent needs authorization before performing a sensitive operation.
///
/// See protocol docs: [Requesting Permission](https://agentclientprotocol.com/protocol/tool-calls#requesting-permission)
#[derive(Debug, Clone, Serialize, Deserialize, JsonSchema)]
#[schemars(extend("x-side" = "client", "x-method" = "session/request_permission"))]
#[serde(rename_all = "camelCase")]
pub struct RequestPermissionRequest {
    /// The session ID for this request.
    pub session_id: SessionId,
    /// Details about the tool call requiring permission.
    pub tool_call: ToolCallUpdate,
    /// Available permission options for the user to choose from.
    pub options: Vec<PermissionOption>,
    /// Extension point for implementations
    #[serde(skip_serializing_if = "Option::is_none", rename = "_meta")]
    pub meta: Option<serde_json::Value>,
}

/// An option presented to the user when requesting permission.
#[derive(Debug, Clone, Serialize, Deserialize, JsonSchema)]
pub struct PermissionOption {
    /// Unique identifier for this permission option.
    #[serde(rename = "optionId")]
    pub id: PermissionOptionId,
    /// Human-readable label to display to the user.
    pub name: String,
    /// Hint about the nature of this permission option.
    pub kind: PermissionOptionKind,
    /// Extension point for implementations
    #[serde(skip_serializing_if = "Option::is_none", rename = "_meta")]
    pub meta: Option<serde_json::Value>,
}

/// Unique identifier for a permission option.
#[derive(Debug, Clone, Serialize, Deserialize, JsonSchema, PartialEq, Eq, Hash)]
#[serde(transparent)]
pub struct PermissionOptionId(pub Arc<str>);

impl fmt::Display for PermissionOptionId {
    fn fmt(&self, f: &mut fmt::Formatter<'_>) -> fmt::Result {
        self.0.fmt(f)
    }
}

/// The type of permission option being presented to the user.
///
/// Helps clients choose appropriate icons and UI treatment.
#[derive(Debug, Clone, Copy, Serialize, Deserialize, JsonSchema, PartialEq, Eq)]
#[serde(rename_all = "snake_case")]
pub enum PermissionOptionKind {
    /// Allow this operation only this time.
    AllowOnce,
    /// Allow this operation and remember the choice.
    AllowAlways,
    /// Reject this operation only this time.
    RejectOnce,
    /// Reject this operation and remember the choice.
    RejectAlways,
}

/// Response to a permission request.
#[derive(Debug, Clone, Serialize, Deserialize, JsonSchema)]
#[schemars(extend("x-side" = "client", "x-method" = "session/request_permission"))]
#[serde(rename_all = "camelCase")]
pub struct RequestPermissionResponse {
    /// The user's decision on the permission request.
    // This extra-level is unfortunately needed because the output must be an object
    pub outcome: RequestPermissionOutcome,
    /// Extension point for implementations
    #[serde(skip_serializing_if = "Option::is_none", rename = "_meta")]
    pub meta: Option<serde_json::Value>,
}

/// The outcome of a permission request.
#[derive(Debug, Clone, Serialize, Deserialize, JsonSchema)]
#[serde(tag = "outcome", rename_all = "snake_case")]
pub enum RequestPermissionOutcome {
    /// The prompt turn was cancelled before the user responded.
    ///
    /// When a client sends a `session/cancel` notification to cancel an ongoing
    /// prompt turn, it MUST respond to all pending `session/request_permission`
    /// requests with this `Cancelled` outcome.
    ///
    /// See protocol docs: [Cancellation](https://agentclientprotocol.com/protocol/prompt-turn#cancellation)
    Cancelled,
    /// The user selected one of the provided options.
    #[serde(rename_all = "camelCase")]
    Selected {
        /// The ID of the option the user selected.
        option_id: PermissionOptionId,
    },
}

// Write text file

/// Request to write content to a text file.
///
/// Only available if the client supports the `fs.writeTextFile` capability.
#[derive(Debug, Clone, Serialize, Deserialize, JsonSchema)]
#[schemars(extend("x-side" = "client", "x-method" = "fs/write_text_file"))]
#[serde(rename_all = "camelCase")]
pub struct WriteTextFileRequest {
    /// The session ID for this request.
    pub session_id: SessionId,
    /// Absolute path to the file to write.
    pub path: PathBuf,
    /// The text content to write to the file.
    pub content: String,
    /// Extension point for implementations
    #[serde(skip_serializing_if = "Option::is_none", rename = "_meta")]
    pub meta: Option<serde_json::Value>,
}

// Read text file

/// Request to read content from a text file.
///
/// Only available if the client supports the `fs.readTextFile` capability.
#[derive(Debug, Clone, Serialize, Deserialize, JsonSchema)]
#[schemars(extend("x-side" = "client", "x-method" = "fs/read_text_file"))]
#[serde(rename_all = "camelCase")]
pub struct ReadTextFileRequest {
    /// The session ID for this request.
    pub session_id: SessionId,
    /// Absolute path to the file to read.
    pub path: PathBuf,
    /// Line number to start reading from (1-based).
    #[serde(default, skip_serializing_if = "Option::is_none")]
    pub line: Option<u32>,
    /// Maximum number of lines to read.
    #[serde(default, skip_serializing_if = "Option::is_none")]
    pub limit: Option<u32>,
    /// Extension point for implementations
    #[serde(skip_serializing_if = "Option::is_none", rename = "_meta")]
    pub meta: Option<serde_json::Value>,
}

/// Response containing the contents of a text file.
#[derive(Debug, Clone, Serialize, Deserialize, JsonSchema)]
#[serde(rename_all = "camelCase")]
pub struct ReadTextFileResponse {
    pub content: String,
    /// Extension point for implementations
    #[serde(skip_serializing_if = "Option::is_none", rename = "_meta")]
    pub meta: Option<serde_json::Value>,
}

// Terminals

#[derive(Debug, Clone, Serialize, Deserialize, JsonSchema, PartialEq, Eq, Hash)]
#[serde(transparent)]
pub struct TerminalId(pub Arc<str>);

#[cfg(feature = "unstable")]
impl std::fmt::Display for TerminalId {
    fn fmt(&self, f: &mut fmt::Formatter<'_>) -> fmt::Result {
        write!(f, "{}", self.0)
    }
}

/// Request to create a new terminal and execute a command.
#[derive(Debug, Clone, Serialize, Deserialize, JsonSchema)]
#[serde(rename_all = "camelCase")]
#[schemars(extend("x-side" = "client", "x-method" = TERMINAL_CREATE_METHOD_NAME))]
pub struct CreateTerminalRequest {
    /// The session ID for this request.
    pub session_id: SessionId,
    /// The command to execute.
    pub command: String,
    /// Array of command arguments.
    #[serde(default, skip_serializing_if = "Vec::is_empty")]
    pub args: Vec<String>,
    /// Environment variables for the command.
    #[serde(default, skip_serializing_if = "Vec::is_empty")]
    pub env: Vec<crate::EnvVariable>,
    /// Working directory for the command (absolute path).
    #[serde(default, skip_serializing_if = "Option::is_none")]
    pub cwd: Option<PathBuf>,
    /// Maximum number of output bytes to retain.
    ///
    /// When the limit is exceeded, the Client truncates from the beginning of the output
    /// to stay within the limit.
    ///
    /// The Client MUST ensure truncation happens at a character boundary to maintain valid
    /// string output, even if this means the retained output is slightly less than the
    /// specified limit.
    #[serde(default, skip_serializing_if = "Option::is_none")]
    pub output_byte_limit: Option<u64>,
    /// Extension point for implementations
    #[serde(skip_serializing_if = "Option::is_none", rename = "_meta")]
    pub meta: Option<serde_json::Value>,
}

/// Response containing the ID of the created terminal.
#[derive(Debug, Clone, Serialize, Deserialize, JsonSchema)]
#[serde(rename_all = "camelCase")]
#[schemars(extend("x-side" = "client", "x-method" = TERMINAL_CREATE_METHOD_NAME))]
pub struct CreateTerminalResponse {
    /// The unique identifier for the created terminal.
    pub terminal_id: TerminalId,
    /// Extension point for implementations
    #[serde(skip_serializing_if = "Option::is_none", rename = "_meta")]
    pub meta: Option<serde_json::Value>,
}

/// Request to get the current output and status of a terminal.
#[derive(Debug, Clone, Serialize, Deserialize, JsonSchema)]
#[serde(rename_all = "camelCase")]
#[schemars(extend("x-side" = "client", "x-method" = TERMINAL_OUTPUT_METHOD_NAME))]
pub struct TerminalOutputRequest {
    /// The session ID for this request.
    pub session_id: SessionId,
    /// The ID of the terminal to get output from.
    pub terminal_id: TerminalId,
    /// Extension point for implementations
    #[serde(skip_serializing_if = "Option::is_none", rename = "_meta")]
    pub meta: Option<serde_json::Value>,
}

/// Response containing the terminal output and exit status.
#[derive(Debug, Clone, Serialize, Deserialize, JsonSchema)]
#[serde(rename_all = "camelCase")]
#[schemars(extend("x-side" = "client", "x-method" = TERMINAL_OUTPUT_METHOD_NAME))]
pub struct TerminalOutputResponse {
    /// The terminal output captured so far.
    pub output: String,
    /// Whether the output was truncated due to byte limits.
    pub truncated: bool,
    /// Exit status if the command has completed.
    pub exit_status: Option<TerminalExitStatus>,
    /// Extension point for implementations
    #[serde(skip_serializing_if = "Option::is_none", rename = "_meta")]
    pub meta: Option<serde_json::Value>,
}

/// Request to release a terminal and free its resources.
#[derive(Debug, Clone, Serialize, Deserialize, JsonSchema)]
#[serde(rename_all = "camelCase")]
#[schemars(extend("x-side" = "client", "x-method" = TERMINAL_RELEASE_METHOD_NAME))]
pub struct ReleaseTerminalRequest {
    /// The session ID for this request.
    pub session_id: SessionId,
    /// The ID of the terminal to release.
    pub terminal_id: TerminalId,
    /// Extension point for implementations
    #[serde(skip_serializing_if = "Option::is_none", rename = "_meta")]
    pub meta: Option<serde_json::Value>,
}

/// Request to kill a terminal command without releasing the terminal.
#[derive(Debug, Clone, Serialize, Deserialize, JsonSchema)]
#[serde(rename_all = "camelCase")]
#[schemars(extend("x-side" = "client", "x-method" = TERMINAL_KILL_METHOD_NAME))]
pub struct KillTerminalCommandRequest {
    /// The session ID for this request.
    pub session_id: SessionId,
    /// The ID of the terminal to kill.
    pub terminal_id: TerminalId,
    /// Extension point for implementations
    #[serde(skip_serializing_if = "Option::is_none", rename = "_meta")]
    pub meta: Option<serde_json::Value>,
}

/// Request to wait for a terminal command to exit.
#[derive(Debug, Clone, Serialize, Deserialize, JsonSchema)]
#[serde(rename_all = "camelCase")]
#[schemars(extend("x-side" = "client", "x-method" = TERMINAL_WAIT_FOR_EXIT_METHOD_NAME))]
pub struct WaitForTerminalExitRequest {
    /// The session ID for this request.
    pub session_id: SessionId,
    /// The ID of the terminal to wait for.
    pub terminal_id: TerminalId,
    /// Extension point for implementations
    #[serde(skip_serializing_if = "Option::is_none", rename = "_meta")]
    pub meta: Option<serde_json::Value>,
}

/// Response containing the exit status of a terminal command.
#[derive(Debug, Clone, Serialize, Deserialize, JsonSchema)]
#[serde(rename_all = "camelCase")]
#[schemars(extend("x-side" = "client", "x-method" = TERMINAL_WAIT_FOR_EXIT_METHOD_NAME))]
pub struct WaitForTerminalExitResponse {
    /// The exit status of the terminal command.
    #[serde(flatten)]
    pub exit_status: TerminalExitStatus,
    /// Extension point for implementations
    #[serde(skip_serializing_if = "Option::is_none", rename = "_meta")]
    pub meta: Option<serde_json::Value>,
}

/// Exit status of a terminal command.
#[derive(Debug, Clone, Serialize, Deserialize, JsonSchema)]
#[serde(rename_all = "camelCase")]
pub struct TerminalExitStatus {
    /// The process exit code (may be null if terminated by signal).
    pub exit_code: Option<u32>,
    /// The signal that terminated the process (may be null if exited normally).
    pub signal: Option<String>,
    /// Extension point for implementations
    #[serde(skip_serializing_if = "Option::is_none", rename = "_meta")]
    pub meta: Option<serde_json::Value>,
}

// Capabilities

/// Capabilities supported by the client.
///
/// Advertised during initialization to inform the agent about
/// available features and methods.
///
/// See protocol docs: [Client Capabilities](https://agentclientprotocol.com/protocol/initialization#client-capabilities)
#[derive(Default, Debug, Clone, Serialize, Deserialize, JsonSchema)]
#[serde(rename_all = "camelCase")]
pub struct ClientCapabilities {
    /// File system capabilities supported by the client.
    /// Determines which file operations the agent can request.
    #[serde(default)]
    pub fs: FileSystemCapability,

    /// Whether the Client support all `terminal/*` methods.
    #[serde(default)]
    pub terminal: bool,
    /// Extension point for implementations
    #[serde(skip_serializing_if = "Option::is_none", rename = "_meta")]
    pub meta: Option<serde_json::Value>,
}

/// File system capabilities that a client may support.
///
/// See protocol docs: [FileSystem](https://agentclientprotocol.com/protocol/initialization#filesystem)
#[derive(Default, Debug, Clone, Serialize, Deserialize, JsonSchema)]
#[serde(rename_all = "camelCase")]
pub struct FileSystemCapability {
    /// Whether the Client supports `fs/read_text_file` requests.
    #[serde(default)]
    pub read_text_file: bool,
    /// Whether the Client supports `fs/write_text_file` requests.
    #[serde(default)]
    pub write_text_file: bool,
    /// Extension point for implementations
    #[serde(skip_serializing_if = "Option::is_none", rename = "_meta")]
    pub meta: Option<serde_json::Value>,
}

// Method schema

/// Names of all methods that clients handle.
///
/// Provides a centralized definition of method names used in the protocol.
#[derive(Debug, Clone, Serialize, Deserialize)]
pub struct ClientMethodNames {
    /// Method for requesting permission from the user.
    pub session_request_permission: &'static str,
    /// Notification for session updates.
    pub session_update: &'static str,
    /// Method for writing text files.
    pub fs_write_text_file: &'static str,
    /// Method for reading text files.
    pub fs_read_text_file: &'static str,
    /// Method for creating new terminals.
    pub terminal_create: &'static str,
    /// Method for getting terminals output.
    pub terminal_output: &'static str,
    /// Method for releasing a terminal.
    pub terminal_release: &'static str,
    /// Method for waiting for a terminal to finish.
    pub terminal_wait_for_exit: &'static str,
    /// Method for killing a terminal.
    pub terminal_kill: &'static str,
}

/// Constant containing all client method names.
pub const CLIENT_METHOD_NAMES: ClientMethodNames = ClientMethodNames {
    session_update: SESSION_UPDATE_NOTIFICATION,
    session_request_permission: SESSION_REQUEST_PERMISSION_METHOD_NAME,
    fs_write_text_file: FS_WRITE_TEXT_FILE_METHOD_NAME,
    fs_read_text_file: FS_READ_TEXT_FILE_METHOD_NAME,
    terminal_create: TERMINAL_CREATE_METHOD_NAME,
    terminal_output: TERMINAL_OUTPUT_METHOD_NAME,
    terminal_release: TERMINAL_RELEASE_METHOD_NAME,
    terminal_wait_for_exit: TERMINAL_WAIT_FOR_EXIT_METHOD_NAME,
    terminal_kill: TERMINAL_KILL_METHOD_NAME,
};

/// Notification name for session updates.
pub(crate) const SESSION_UPDATE_NOTIFICATION: &str = "session/update";
/// Method name for requesting user permission.
pub(crate) const SESSION_REQUEST_PERMISSION_METHOD_NAME: &str = "session/request_permission";
/// Method name for writing text files.
pub(crate) const FS_WRITE_TEXT_FILE_METHOD_NAME: &str = "fs/write_text_file";
/// Method name for reading text files.
pub(crate) const FS_READ_TEXT_FILE_METHOD_NAME: &str = "fs/read_text_file";
/// Method name for creating a new terminal.
pub(crate) const TERMINAL_CREATE_METHOD_NAME: &str = "terminal/create";
/// Method for getting terminals output.
pub(crate) const TERMINAL_OUTPUT_METHOD_NAME: &str = "terminal/output";
/// Method for releasing a terminal.
pub(crate) const TERMINAL_RELEASE_METHOD_NAME: &str = "terminal/release";
/// Method for waiting for a terminal to finish.
pub(crate) const TERMINAL_WAIT_FOR_EXIT_METHOD_NAME: &str = "terminal/wait_for_exit";
/// Method for killing a terminal.
pub(crate) const TERMINAL_KILL_METHOD_NAME: &str = "terminal/kill";

/// All possible requests that an agent can send to a client.
///
/// This enum is used internally for routing RPC requests. You typically won't need
/// to use this directly - instead, use the methods on the [`Client`] trait.
///
/// This enum encompasses all method calls from agent to client.
#[derive(Clone, Debug, Serialize, Deserialize, JsonSchema)]
#[serde(untagged)]
#[schemars(extend("x-docs-ignore" = true))]
pub enum AgentRequest {
    WriteTextFileRequest(WriteTextFileRequest),
    ReadTextFileRequest(ReadTextFileRequest),
    RequestPermissionRequest(RequestPermissionRequest),
    CreateTerminalRequest(CreateTerminalRequest),
    TerminalOutputRequest(TerminalOutputRequest),
    ReleaseTerminalRequest(ReleaseTerminalRequest),
    WaitForTerminalExitRequest(WaitForTerminalExitRequest),
<<<<<<< HEAD
    #[cfg(feature = "unstable")]
    KillTerminalRequest(KillTerminalRequest),
    ExtMethodRequest(ExtMethod),
=======
    KillTerminalCommandRequest(KillTerminalCommandRequest),
>>>>>>> 4676c20e
}

/// All possible responses that a client can send to an agent.
///
/// This enum is used internally for routing RPC responses. You typically won't need
/// to use this directly - the responses are handled automatically by the connection.
///
/// These are responses to the corresponding AgentRequest variants.
#[derive(Clone, Debug, Serialize, Deserialize, JsonSchema)]
#[serde(untagged)]
#[schemars(extend("x-docs-ignore" = true))]
pub enum ClientResponse {
    WriteTextFileResponse,
    ReadTextFileResponse(ReadTextFileResponse),
    RequestPermissionResponse(RequestPermissionResponse),
    CreateTerminalResponse(CreateTerminalResponse),
    TerminalOutputResponse(TerminalOutputResponse),
    ReleaseTerminalResponse,
    WaitForTerminalExitResponse(WaitForTerminalExitResponse),
    KillTerminalResponse,
    ExtMethodResponse(#[schemars(with = "serde_json::Value")] Arc<RawValue>),
}

/// All possible notifications that an agent can send to a client.
///
/// This enum is used internally for routing RPC notifications. You typically won't need
/// to use this directly - use the notification methods on the [`Client`] trait instead.
///
/// Notifications do not expect a response.
#[derive(Clone, Debug, Serialize, Deserialize, JsonSchema)]
#[serde(untagged)]
#[schemars(extend("x-docs-ignore" = true))]
#[allow(clippy::large_enum_variant)]
pub enum AgentNotification {
    SessionNotification(SessionNotification),
    ExtNotification(ExtMethod),
}<|MERGE_RESOLUTION|>--- conflicted
+++ resolved
@@ -131,11 +131,20 @@
 
     /// Kills the terminal command without releasing the terminal
     ///
-<<<<<<< HEAD
-    /// This method is not part of the spec, and may be removed or changed at any point.
-    #[doc(hidden)]
-    #[cfg(feature = "unstable")]
-    fn kill_terminal(&self, args: KillTerminalRequest) -> impl Future<Output = Result<(), Error>>;
+    /// While `terminal/release` will also kill the command, this method will keep
+    /// the `TerminalId` valid so it can be used with other methods.
+    ///
+    /// This method can be helpful when implementing command timeouts which terminate
+    /// the command as soon as elapsed, and then get the final output so it can be sent
+    /// to the model.
+    ///
+    /// Note: `terminal/release` when `TerminalId` is no longer needed.
+    ///
+    /// See protocol docs: [Terminals](https://agentclientprotocol.com/protocol/terminals)
+    fn kill_terminal_command(
+        &self,
+        args: KillTerminalCommandRequest,
+    ) -> impl Future<Output = Result<(), Error>>;
 
     /// Handles extension method requests from the agent.
     ///
@@ -161,21 +170,6 @@
         &self,
         method: Arc<str>,
         params: Arc<RawValue>,
-=======
-    /// While `terminal/release` will also kill the command, this method will keep
-    /// the `TerminalId` valid so it can be used with other methods.
-    ///
-    /// This method can be helpful when implementing command timeouts which terminate
-    /// the command as soon as elapsed, and then get the final output so it can be sent
-    /// to the model.
-    ///
-    /// Note: `terminal/release` when `TerminalId` is no longer needed.
-    ///
-    /// See protocol docs: [Terminals](https://agentclientprotocol.com/protocol/terminals)
-    fn kill_terminal_command(
-        &self,
-        args: KillTerminalCommandRequest,
->>>>>>> 4676c20e
     ) -> impl Future<Output = Result<(), Error>>;
 }
 
@@ -686,13 +680,8 @@
     TerminalOutputRequest(TerminalOutputRequest),
     ReleaseTerminalRequest(ReleaseTerminalRequest),
     WaitForTerminalExitRequest(WaitForTerminalExitRequest),
-<<<<<<< HEAD
-    #[cfg(feature = "unstable")]
-    KillTerminalRequest(KillTerminalRequest),
+    KillTerminalCommandRequest(KillTerminalCommandRequest),
     ExtMethodRequest(ExtMethod),
-=======
-    KillTerminalCommandRequest(KillTerminalCommandRequest),
->>>>>>> 4676c20e
 }
 
 /// All possible responses that a client can send to an agent.
