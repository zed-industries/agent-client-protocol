--- conflicted
+++ resolved
@@ -48,12 +48,8 @@
   | TerminalOutputRequest
   | ReleaseTerminalRequest
   | WaitForTerminalExitRequest
-<<<<<<< HEAD
-  | KillTerminalRequest
+  | KillTerminalCommandRequest
   | ExtMethodRequest;
-=======
-  | KillTerminalCommandRequest;
->>>>>>> 4676c20e
 /**
  * Content produced by a tool call.
  *
@@ -463,17 +459,13 @@
  */
 export interface ReadTextFileRequest {
   /**
-<<<<<<< HEAD
-   * Extension point for implementations
-   */
-  _meta?: {
-    [k: string]: unknown;
-  };
-  /**
-   * Optional maximum number of lines to read.
-=======
+   * Extension point for implementations
+   */
+  _meta?: {
+    [k: string]: unknown;
+  };
+  /**
    * Maximum number of lines to read.
->>>>>>> 4676c20e
    */
   limit?: number | null;
   /**
@@ -654,16 +646,14 @@
  */
 export interface CreateTerminalRequest {
   /**
-<<<<<<< HEAD
-   * Extension point for implementations
-   */
-  _meta?: {
-    [k: string]: unknown;
-  };
-=======
+   * Extension point for implementations
+   */
+  _meta?: {
+    [k: string]: unknown;
+  };
+  /**
    * Array of command arguments.
    */
->>>>>>> 4676c20e
   args?: string[];
   /**
    * The command to execute.
@@ -717,21 +707,18 @@
  */
 export interface TerminalOutputRequest {
   /**
-<<<<<<< HEAD
-   * Extension point for implementations
-   */
-  _meta?: {
-    [k: string]: unknown;
-  };
-  sessionId: SessionId;
-=======
+   * Extension point for implementations
+   */
+  _meta?: {
+    [k: string]: unknown;
+  };
+  /**
    * The session ID for this request.
    */
   sessionId: string;
   /**
    * The ID of the terminal to get output from.
    */
->>>>>>> 4676c20e
   terminalId: string;
 }
 /**
@@ -739,21 +726,18 @@
  */
 export interface ReleaseTerminalRequest {
   /**
-<<<<<<< HEAD
-   * Extension point for implementations
-   */
-  _meta?: {
-    [k: string]: unknown;
-  };
-  sessionId: SessionId;
-=======
+   * Extension point for implementations
+   */
+  _meta?: {
+    [k: string]: unknown;
+  };
+  /**
    * The session ID for this request.
    */
   sessionId: string;
   /**
    * The ID of the terminal to release.
    */
->>>>>>> 4676c20e
   terminalId: string;
 }
 /**
@@ -761,44 +745,37 @@
  */
 export interface WaitForTerminalExitRequest {
   /**
-<<<<<<< HEAD
-   * Extension point for implementations
-   */
-  _meta?: {
-    [k: string]: unknown;
-  };
-  sessionId: SessionId;
+   * Extension point for implementations
+   */
+  _meta?: {
+    [k: string]: unknown;
+  };
+  /**
+   * The session ID for this request.
+   */
+  sessionId: string;
+  /**
+   * The ID of the terminal to wait for.
+   */
   terminalId: string;
 }
-export interface KillTerminalRequest {
-  /**
-   * Extension point for implementations
-   */
-  _meta?: {
-    [k: string]: unknown;
-  };
-  sessionId: SessionId;
-=======
+/**
+ * Request to kill a terminal command without releasing the terminal.
+ */
+export interface KillTerminalCommandRequest {
+  /**
+   * Extension point for implementations
+   */
+  _meta?: {
+    [k: string]: unknown;
+  };
+  /**
    * The session ID for this request.
    */
   sessionId: string;
   /**
-   * The ID of the terminal to wait for.
-   */
-  terminalId: string;
-}
-/**
- * Request to kill a terminal command without releasing the terminal.
- */
-export interface KillTerminalCommandRequest {
-  /**
-   * The session ID for this request.
-   */
-  sessionId: string;
-  /**
    * The ID of the terminal to kill.
    */
->>>>>>> 4676c20e
   terminalId: string;
 }
 export interface ExtMethodRequest {
@@ -846,16 +823,14 @@
  */
 export interface CreateTerminalResponse {
   /**
-<<<<<<< HEAD
-   * Extension point for implementations
-   */
-  _meta?: {
-    [k: string]: unknown;
-  };
-=======
+   * Extension point for implementations
+   */
+  _meta?: {
+    [k: string]: unknown;
+  };
+  /**
    * The unique identifier for the created terminal.
    */
->>>>>>> 4676c20e
   terminalId: string;
 }
 /**
@@ -863,16 +838,14 @@
  */
 export interface TerminalOutputResponse {
   /**
-<<<<<<< HEAD
-   * Extension point for implementations
-   */
-  _meta?: {
-    [k: string]: unknown;
-  };
-=======
+   * Extension point for implementations
+   */
+  _meta?: {
+    [k: string]: unknown;
+  };
+  /**
    * Exit status if the command has completed.
    */
->>>>>>> 4676c20e
   exitStatus?: TerminalExitStatus | null;
   /**
    * The terminal output captured so far.
@@ -888,16 +861,14 @@
  */
 export interface TerminalExitStatus {
   /**
-<<<<<<< HEAD
-   * Extension point for implementations
-   */
-  _meta?: {
-    [k: string]: unknown;
-  };
-=======
+   * Extension point for implementations
+   */
+  _meta?: {
+    [k: string]: unknown;
+  };
+  /**
    * The process exit code (may be null if terminated by signal).
    */
->>>>>>> 4676c20e
   exitCode?: number | null;
   /**
    * The signal that terminated the process (may be null if exited normally).
@@ -909,16 +880,14 @@
  */
 export interface WaitForTerminalExitResponse {
   /**
-<<<<<<< HEAD
-   * Extension point for implementations
-   */
-  _meta?: {
-    [k: string]: unknown;
-  };
-=======
+   * Extension point for implementations
+   */
+  _meta?: {
+    [k: string]: unknown;
+  };
+  /**
    * The process exit code (may be null if terminated by signal).
    */
->>>>>>> 4676c20e
   exitCode?: number | null;
   /**
    * The signal that terminated the process (may be null if exited normally).
@@ -935,31 +904,13 @@
  */
 export interface CancelNotification {
   /**
-<<<<<<< HEAD
-   * Extension point for implementations
-   */
-  _meta?: {
-    [k: string]: unknown;
-  };
-  /**
-   * A unique identifier for a conversation session between a client and agent.
-   *
-   * Sessions maintain their own context, conversation history, and state,
-   * allowing multiple independent interactions with the same agent.
-   *
-   * # Example
-   *
-   * ```
-   * use agent_client_protocol::SessionId;
-   * use std::sync::Arc;
-   *
-   * let session_id = SessionId(Arc::from("sess_abc123def456"));
-   * ```
-   *
-   * See protocol docs: [Session ID](https://agentclientprotocol.com/protocol/session-setup#session-id)
-=======
+   * Extension point for implementations
+   */
+  _meta?: {
+    [k: string]: unknown;
+  };
+  /**
    * The ID of the session to cancel operations for.
->>>>>>> 4676c20e
    */
   sessionId: string;
 }
@@ -1656,32 +1607,35 @@
 });
 
 /** @internal */
-<<<<<<< HEAD
-export const extMethodRequestSchema = z.record(z.unknown());
-=======
 export const terminalOutputRequestSchema = z.object({
+  _meta: z.record(z.unknown()).optional(),
   sessionId: z.string(),
   terminalId: z.string(),
 });
 
 /** @internal */
 export const releaseTerminalRequestSchema = z.object({
+  _meta: z.record(z.unknown()).optional(),
   sessionId: z.string(),
   terminalId: z.string(),
 });
 
 /** @internal */
 export const waitForTerminalExitRequestSchema = z.object({
+  _meta: z.record(z.unknown()).optional(),
   sessionId: z.string(),
   terminalId: z.string(),
 });
 
 /** @internal */
 export const killTerminalCommandRequestSchema = z.object({
+  _meta: z.record(z.unknown()).optional(),
   sessionId: z.string(),
   terminalId: z.string(),
 });
->>>>>>> 4676c20e
+
+/** @internal */
+export const extMethodRequestSchema = z.record(z.unknown());
 
 /** @internal */
 export const roleSchema = z.union([z.literal("assistant"), z.literal("user")]);
@@ -1929,37 +1883,6 @@
 });
 
 /** @internal */
-<<<<<<< HEAD
-export const terminalOutputRequestSchema = z.object({
-  _meta: z.record(z.unknown()).optional(),
-  sessionId: sessionIdSchema,
-  terminalId: z.string(),
-});
-
-/** @internal */
-export const releaseTerminalRequestSchema = z.object({
-  _meta: z.record(z.unknown()).optional(),
-  sessionId: sessionIdSchema,
-  terminalId: z.string(),
-});
-
-/** @internal */
-export const waitForTerminalExitRequestSchema = z.object({
-  _meta: z.record(z.unknown()).optional(),
-  sessionId: sessionIdSchema,
-  terminalId: z.string(),
-});
-
-/** @internal */
-export const killTerminalRequestSchema = z.object({
-  _meta: z.record(z.unknown()).optional(),
-  sessionId: sessionIdSchema,
-  terminalId: z.string(),
-});
-
-/** @internal */
-=======
->>>>>>> 4676c20e
 export const terminalExitStatusSchema = z.object({
   _meta: z.record(z.unknown()).optional(),
   exitCode: z.number().optional().nullable(),
@@ -2318,12 +2241,8 @@
   terminalOutputRequestSchema,
   releaseTerminalRequestSchema,
   waitForTerminalExitRequestSchema,
-<<<<<<< HEAD
-  killTerminalRequestSchema,
+  killTerminalCommandRequestSchema,
   extMethodRequestSchema,
-=======
-  killTerminalCommandRequestSchema,
->>>>>>> 4676c20e
 ]);
 
 /** @internal */
