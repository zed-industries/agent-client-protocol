--- conflicted
+++ resolved
@@ -1136,8 +1136,7 @@
    *
    * @see {@link https://agentclientprotocol.com/protocol/terminals#killing-commands | Killing Commands}
    */
-<<<<<<< HEAD
-  killTerminal?(params: schema.KillTerminalRequest): Promise<void>;
+  killTerminal?(params: schema.KillTerminalCommandRequest): Promise<void>;
 
   /**
    * Extension method
@@ -1161,9 +1160,6 @@
     method: string,
     params: Record<string, unknown>,
   ): Promise<void>;
-=======
-  killTerminal?(params: schema.KillTerminalCommandRequest): Promise<void>;
->>>>>>> 4676c20e
 }
 
 /**
